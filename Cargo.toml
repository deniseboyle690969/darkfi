[package]
name = "darkfi"
version = "0.3.0"
homepage = "https://dark.fi"
description = "Anonymous. Uncensored. Sovereign."
authors = ["darkfi <dev@dark.fi>"]
repository = "https://github.com/darkrenaissance/darkfi"
license = "AGPL-3.0-only"
edition = "2021"

[lib]
name = "darkfi"

#[profile.release]
#debug = true
#lto = "fat"
#codegen-units = 1

[workspace]
members = [
	"bin/zkas",
	#"bin/cashierd",
	"bin/darkwiki",
	"bin/darkwikid",
	"bin/darkfid",
	"bin/darkotc",
	"bin/drk",
	"bin/faucetd",
	"bin/ircd",
	#"bin/irc-raft",
	"bin/dnetview",
	"bin/daod",
	"bin/dao-cli",
	"bin/tau/taud",
	"bin/tau/tau-cli",
	"bin/vanityaddr",
<<<<<<< HEAD
=======
	"bin/lilith",

>>>>>>> 63a1a1f5
	"src/sdk",
	"src/util/derive",
	"src/util/derive-internal",

    "example/dchat",
]

[dependencies]
# Hard dependencies
libc = "0.2.132"
log = "0.4.17"
thiserror = "1.0.34"

# async-runtime
smol = {version = "1.2.5", optional = true}
futures = {version = "0.3.24", optional = true}
async-std = {version = "1.12.0", features = ["attributes"], optional = true}
async-trait = {version = "0.1.57", optional = true}
async-channel = {version = "1.7.1", optional = true}
async-executor = {version = "1.4.1", optional = true}

# async-net
async-native-tls = {version = "0.4.0", optional = true}
native-tls = {version = "0.2.10", optional = true}

# Networking
socket2 = {version = "0.4.7", optional = true}
futures-rustls = {version = "0.22.2", features = ["dangerous_configuration"], optional = true}

# TLS cert utilities
ed25519-compact = {version = "1.0.11", features = ["pem"], optional = true}
rcgen = {version = "0.9.3", features = ["pem"], optional = true}
rustls-pemfile = {version = "1.0.1", optional = true}

# Encoding
hex = {version = "0.4.3", optional = true}
bs58 = {version = "0.4.0", optional = true}
toml = {version = "0.5.9", optional = true}
bytes = {version = "1.2.1", optional = true}
bincode = {version = "2.0.0-rc.1", features = ["serde"], optional = true}
serde_json = {version = "1.0.85", optional = true}
serde = {version = "1.0.144", features = ["derive"], optional = true}
structopt = {version= "0.3.26", optional = true}
structopt-toml = {version= "0.5.1", optional = true}

# Utilities
url = {version = "2.2.2", features = ["serde"], optional = true}
dirs = {version = "4.0.0", optional = true}
subtle = {version = "2.4.1", optional = true}
lazy_static = {version = "1.4.0", optional = true}
lazy-init = {version = "0.5.1", optional = true}
fxhash = {version = "0.2.1", optional = true}
indexmap = {version = "1.9.1", optional = true}
itertools = {version = "0.10.3", optional = true}
darkfi-derive = {path = "src/util/derive", optional = true}
darkfi-derive-internal = {path = "src/util/derive-internal", optional = true}
chrono = {version = "0.4.22", optional = true}

# Misc
termion = {version = "1.5.6", optional = true}
simplelog = {version = "0.12.0", optional = true}
indicatif = {version = "0.17.0", optional = true}

# Websockets
tungstenite = {version = "0.17.3", optional = true}
async-tungstenite = {version = "0.17.2", optional = true}

# socks5
fast-socks5 = {version = "0.4.3", optional = true}

# Crypto
bitvec = {version = "1.0.1", optional = true}
rand = {version = "0.8.5", optional = true}
blake3 = {version = "1.3.1", optional = true}
sha2 = {version = "0.10.5", optional = true}
group = {version = "0.12.0", optional = true}
arrayvec = {version = "0.7.2", optional = true}
blake2b_simd = {version = "1.0.0", optional = true}
pasta_curves = {version = "0.4.0", optional = true}
crypto_api_chachapoly = {version = "0.5.0", optional = true}
incrementalmerkletree = {version = "0.3.0", optional = true}
halo2_proofs = {version = "0.2.0", optional = true}
halo2_gadgets = {version = "0.2.0", optional = true}
#halo2_proofs = {git = "https://github.com/zcash/halo2.git", rev = "a898d65ae3ad3d41987666f6a03cfc15edae01c4", optional = true}
#halo2_gadgets = {git = "https://github.com/zcash/halo2.git", rev = "a898d65ae3ad3d41987666f6a03cfc15edae01c4", optional = true}

# Smart contract runtime
drk-sdk = {path = "src/sdk", optional = true}
wasmer = {version = "2.3.0", optional = true}
wasmer-compiler-singlepass = {version = "2.3.0", optional = true}
wasmer-middlewares = {version = "2.3.0", optional = true}

# Wallet management
sqlx = {version = "0.6.1", features = ["runtime-async-std-native-tls", "sqlite"], optional = true}
libsqlite3-sys = {version = "0.24.1", features = ["bundled-sqlcipher"],  optional = true }

# Blockchain store
sled = {version = "0.34.7", optional = true}

[dev-dependencies]
clap = {version = "3.2.20", features = ["derive"]}
halo2_proofs = {version = "0.2.0", features = ["dev-graph", "gadget-traces", "sanity-checks"]}
halo2_gadgets = {version = "0.2.0", features = ["dev-graph", "test-dependencies"]}
#halo2_proofs = {git = "https://github.com/zcash/halo2.git", rev = "a898d65ae3ad3d41987666f6a03cfc15edae01c4", features = ["dev-graph", "gadget-traces", "sanity-checks"]}
#halo2_gadgets = {git = "https://github.com/zcash/halo2.git", rev = "a898d65ae3ad3d41987666f6a03cfc15edae01c4", features = ["dev-graph", "test-dependencies"]}

plotters = "0.3.3"

[features]
async-runtime = [
	"async-std",
	"async-channel",
	"async-executor",
	"async-trait",
	"futures",
	"smol",
]

async-net = [
	"async-native-tls",
	"native-tls",
]

websockets = [
	"async-tungstenite",
	"tungstenite",
]

util = [
    "blake3",
	"bs58",
	"hex",
	"bincode",
	"serde",
	"toml",
	"url",
	"simplelog",
	"serde_json",
	"dirs",
	"fxhash",
	"chrono",
	"indicatif",
	"termion",

    "async-net",
    "async-runtime",
	"darkfi-derive",
	"darkfi-derive-internal",
	"rpc",
]

rpc = [
	"rand",
	"url",
	"fast-socks5",

	"async-net",
	"async-runtime",
	"websockets",
	"net",
]

blockchain = [
	"blake3",
	"chrono",
	"indexmap",
	"sled",

	"crypto",
	"tx",
	"net",
	"node",
	"util",
]

system = [
	"fxhash",
	"rand",

	"async-runtime",
]

net = [
	"fxhash",
	"socket2",
	"futures-rustls",
	"fast-socks5",
	"ed25519-compact",
	"rcgen",
	"rustls-pemfile",
	"structopt",
	"structopt-toml",

	"util",
	"system",
]

crypto = [
	"bitvec",
	"blake3",
	"rand",
	"pasta_curves",
	"blake2b_simd",
	"incrementalmerkletree",
	"halo2_proofs",
	"halo2_gadgets",
	"subtle",
	"lazy_static",
	"group",
	"arrayvec",
	"crypto_api_chachapoly",
	"sha2",
	"bs58",

	"util",
	"zkas",
]

wallet = [
	"sqlx",
	"libsqlite3-sys",
	"async-std",

	"crypto",
	"util",
]

wasm-runtime = [
	"drk-sdk",
	"wasmer",
	"wasmer-compiler-singlepass",
	"wasmer-middlewares",
]

node = [
	"url",
	"bytes",
	"lazy-init",

	"async-runtime",
	"blockchain",
	"crypto",
	"wallet",
	"util",
	"net",
]

zkas = [
	"termion",
	"indexmap",
	"itertools",

	"util",
]

raft = [
	"blake3",
	"sled",

	"util",
	"net",
	"rpc",
]

tx = [
	"crypto",
	"util",
]

dht = [
    "util",
]

[[example]]
name = "net"
path = "example/net.rs"
required-features = ["async-runtime", "net"]

[[example]]
name = "tx"
path = "example/tx.rs"
required-features = ["node"]

[[example]]
name = "zk"
path = "example/zk.rs"
required-features = ["crypto"]

[[example]]
name = "lead"
path = "example/lead.rs"
required-features = ["node"]

[[example]]
name = "lessthan"
path = "example/lessthan.rs"
required-features = ["node"]

[[example]]
name = "crypsinous"
path = "example/crypsinous.rs"
required-features = ["node"]<|MERGE_RESOLUTION|>--- conflicted
+++ resolved
@@ -34,11 +34,7 @@
 	"bin/tau/taud",
 	"bin/tau/tau-cli",
 	"bin/vanityaddr",
-<<<<<<< HEAD
-=======
 	"bin/lilith",
-
->>>>>>> 63a1a1f5
 	"src/sdk",
 	"src/util/derive",
 	"src/util/derive-internal",
