--- conflicted
+++ resolved
@@ -21,14 +21,9 @@
     stakeholder::stakeholder::{Stakeholder},
     util::time::{Timestamp},
     crypto::{
-<<<<<<< HEAD
         constants::MERKLE_DEPTH_ORCHARD,
         leadcoin::{LeadCoin,LEAD_PUBLIC_INPUT_LEN},
         lead_proof,
-=======
-        constants::{MERKLE_DEPTH_ORCHARD, MERKLE_DEPTH},
-        leadcoin::LeadCoin,
->>>>>>> 63a1a1f5
         merkle_node::MerkleNode,
     },
     tx::Transaction,
@@ -37,143 +32,7 @@
     zk::circuit::lead_contract::LeadContract,
 };
 
-<<<<<<< HEAD
-=======
-fn create_coins_sks(len: usize) -> (Vec<MerkleNode>, Vec<[MerkleNode; MERKLE_DEPTH_ORCHARD]>) {
-    /*
-    at the onset of an epoch, the first slot's coin's secret key
-    is sampled at random, and the reset of the secret keys are derived,
-    for sk (secret key) at time i+1 is derived from secret key at time i.
-     */
-    let mut rng = thread_rng();
-    let sk: u64 = rng.gen();
-    let mut tree = BridgeTree::<MerkleNode, MERKLE_DEPTH>::new(len);
-    let mut root_sks: Vec<MerkleNode> = vec![];
-    let mut path_sks: Vec<[MerkleNode; MERKLE_DEPTH_ORCHARD]> = vec![];
-    for _i in 0..len {
-        //TODO (research) why the conversion between point and base is panicing?
-        // is the endianess different?
-        let base = pedersen_commitment_scalar(pallas::Scalar::one(), pallas::Scalar::from(sk));
-        let _coord = base.to_affine().coordinates().unwrap();
-        //let sk =  coord.x() * coord.y();
-        //let sk =  *coord.y();
-        let sk: [u8; 32] = pallas::Base::random(rng.clone()).to_repr();
-        let node = MerkleNode::from_bytes(&sk).unwrap();
-        //let serialized = serde_json::to_string(&node).unwrap();
-        //println!("serialized: {}", serialized);
-        tree.append(&node.clone());
-        let leaf_position = tree.witness();
-        let root = tree.root(0).unwrap();
-        //let (leaf_pos, path) = tree.authentication_path(leaf_position.unwrap()).unwrap();
-        let path = tree.authentication_path(leaf_position.unwrap(), &root).unwrap();
-        //note root sk is at tree.root()
-        //root_sks.push(node);
-        root_sks.push(root);
-        path_sks.push(path.as_slice().try_into().unwrap());
-    }
-    (root_sks, path_sks)
-}
 
-fn create_coins(
-    root_sks: Vec<MerkleNode>,
-    path_sks: Vec<[MerkleNode; MERKLE_DEPTH_ORCHARD]>,
-    values: Vec<u64>,
-    cm1_blind: pallas::Base,
-    cm2_blind: pallas::Base,
-    len: usize,
-) -> Vec<LeadCoin> {
-    let mut rng = thread_rng();
-    let mut seeds: Vec<u64> = vec![];
-    for _i in 0..len {
-        let rho: u64 = rng.gen();
-        seeds.push(rho);
-    }
-
-    let mut tree_cm = BridgeTree::<MerkleNode, MERKLE_DEPTH>::new(len);
-    let mut coins: Vec<LeadCoin> = vec![];
-    for i in 0..len {
-        let c_v = pallas::Base::from(values[i]);
-        //random sampling of the same size of prf,
-        //pseudo random sampling that is the size of pederson commitment
-
-        // coin slot number
-        let c_sl = pallas::Base::from(u64::try_from(i).unwrap());
-
-        //
-        let c_tau = pallas::Base::from(u64::try_from(i).unwrap()); // let's assume it's sl for simplicity
-                                                                   //
-        let c_root_sk: MerkleNode = root_sks[i];
-
-        let c_pk = pedersen_commitment_scalar(mod_r_p(c_tau), mod_r_p(c_root_sk.inner()));
-
-        let c_seed = pallas::Base::from(seeds[i]);
-        let c_sn = pedersen_commitment_scalar(mod_r_p(c_seed), mod_r_p(c_root_sk.inner()));
-        let c_pk_pt = c_pk.to_affine().coordinates().unwrap();
-        let c_pk_pt_x: pallas::Base = *c_pk_pt.x();
-        let c_pk_pt_y: pallas::Base = *c_pk_pt.y();
-
-        let c_cm_v = c_v * c_seed * c_pk_pt_x * c_pk_pt_y;
-        let c_cm1_blind = cm1_blind; //TODO (fix) should be read from DrkValueBlind
-        let c_cm2_blind = cm2_blind; //TODO (fix) should be read from DrkValueBlind
-        let c_cm: pallas::Point = pedersen_commitment_scalar(mod_r_p(c_cm_v), mod_r_p(c_cm1_blind));
-
-        let c_cm_coordinates = c_cm.to_affine().coordinates().unwrap();
-        let c_cm_base: pallas::Base = c_cm_coordinates.x() * c_cm_coordinates.y();
-        let c_cm_node = MerkleNode(c_cm_base);
-        tree_cm.append(&c_cm_node.clone());
-        let leaf_position = tree_cm.witness();
-        let c_root_cm = tree_cm.root(0).unwrap();
-        let c_cm_path = tree_cm.authentication_path(leaf_position.unwrap(), &c_root_cm).unwrap();
-        // lead coin commitment
-        let c_seed2 = pedersen_commitment_scalar(mod_r_p(c_seed), mod_r_p(c_root_sk.inner()));
-        let c_seed2_pt = c_seed2.to_affine().coordinates().unwrap();
-        /*
-            let lead_coin_msg = [c_pk_pt_y.clone(),
-            c_pk_pt_x.clone(),
-            c_v,
-             *c_seed2_pt.x(),
-             *c_seed2_pt.y()
-        ];
-            let lead_coin_msg_hash =
-            poseidon::Hash::<_, P128Pow5T3, ConstantLength<5>, 3, 2>::init().hash(lead_coin_msg);
-             */
-        let lead_coin_msg = c_pk_pt_y * c_pk_pt_x * c_v * *c_seed2_pt.x() * *c_seed2_pt.y();
-        let c_cm2 = pedersen_commitment_scalar(mod_r_p(lead_coin_msg), mod_r_p(c_cm2_blind));
-        let c_root_sk = root_sks[i];
-
-        let c_root_sk_bytes: [u8; 32] = c_root_sk.inner().to_repr();
-        let mut c_root_sk_base_bytes: [u8; 32] = [0; 32];
-        c_root_sk_base_bytes[..23].copy_from_slice(&c_root_sk_bytes[..23]);
-        let _c_root_sk_base = pallas::Base::from_repr(c_root_sk_base_bytes);
-
-        let c_path_sk = path_sks[i];
-
-        let coin = LeadCoin {
-            value: Some(c_v),
-            cm: Some(c_cm),
-            cm2: Some(c_cm2),
-            idx: u32::try_from(i).unwrap(),
-            sl: Some(c_sl),
-            tau: Some(c_tau),
-            nonce: Some(c_seed),
-            nonce_cm: Some(c_seed2),
-            sn: Some(c_sn),
-            pk: Some(c_pk),
-            pk_x: Some(c_pk_pt_x),
-            pk_y: Some(c_pk_pt_y),
-            root_cm: Some(mod_r_p(c_root_cm.inner())),
-            root_sk: Some(c_root_sk.inner()),
-            path: Some(c_cm_path.as_slice().try_into().unwrap()),
-            path_sk: Some(c_path_sk),
-            opening1: Some(c_cm1_blind),
-            opening2: Some(c_cm2_blind),
-        };
-        coins.push(coin);
-    }
-    coins
-}
-
->>>>>>> 63a1a1f5
 fn main() {
     let k: u32 = 13;
     //
