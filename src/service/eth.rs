use std::convert::TryInto;
use std::time::Duration;

use async_executor::Executor;
use async_std::sync::{Arc, Mutex};
use async_trait::async_trait;
use hash_db::Hasher;
use keccak_hasher::KeccakHasher;
use lazy_static::lazy_static;
use log::{debug, error};
use num_bigint::{BigUint, RandBigInt};
use serde::{Deserialize, Serialize};
use serde_json::{json, Value};

use super::bridge::{NetworkClient, TokenNotification, TokenSubscribtion};
use crate::{
    rpc::jsonrpc,
    rpc::jsonrpc::JsonResult,
<<<<<<< HEAD
    serial::{deserialize, serialize, Decodable, Encodable},
=======
    serial::{deserialize, serialize},
    types::*,
>>>>>>> b1b746c0
    util::{generate_id, parse::truncate, NetworkName},
    Error, Result,
};

pub const ETH_NATIVE_TOKEN_ID: &str = "0x0000000000000000000000000000000000000000";

#[derive(Clone, Debug)]
pub struct Keypair {
    pub private_key: String,
    pub public_key: String,
}

// An ERC-20 token transfer transaction's data is as follows:
//
// 1. The first 4 bytes of the keccak256 hash of "transfer(address,uint256)".
// 2. The address of the recipient, left-zero-padded to be 32 bytes.
// 3. The amount to be transferred: amount * 10^decimals

// This is the entire ERC20 ABI
lazy_static! {
    static ref ERC20_NAME_METHOD: [u8; 4] = {
        let method = b"name()";
        KeccakHasher::hash(method)[0..4].try_into().expect("nope")
    };
    static ref ERC20_APPROVE_METHOD: [u8; 4] = {
        let method = b"approve(address,uint256)";
        KeccakHasher::hash(method)[0..4].try_into().expect("nope")
    };
    static ref ERC20_TOTALSUPPLY_METHOD: [u8; 4] = {
        let method = b"totalSupply()";
        KeccakHasher::hash(method)[0..4].try_into().expect("nope")
    };
    static ref ERC20_TRANSFERFROM_METHOD: [u8; 4] = {
        let method = b"transferFrom(address,address,uint256)";
        KeccakHasher::hash(method)[0..4].try_into().expect("nope")
    };
    static ref ERC20_DECIMALS_METHOD: [u8; 4] = {
        let method = b"decimals()";
        KeccakHasher::hash(method)[0..4].try_into().expect("nope")
    };
    static ref ERC20_VERSION_METHOD: [u8; 4] = {
        let method = b"version()";
        KeccakHasher::hash(method)[0..4].try_into().expect("nope")
    };
    static ref ERC20_BALANCEOF_METHOD: [u8; 4] = {
        let method = b"balanceOf(address)";
        KeccakHasher::hash(method)[0..4].try_into().expect("nope")
    };
    static ref ERC20_SYMBOL_METHOD: [u8; 4] = {
        let method = b"symbol()";
        KeccakHasher::hash(method)[0..4].try_into().expect("nope")
    };
    static ref ERC20_TRANSFER_METHOD: [u8; 4] = {
        let method = b"transfer(address,uint256)";
        KeccakHasher::hash(method)[0..4].try_into().expect("nope")
    };
    static ref ERC20_APPROVEANDCALL_METHOD: [u8; 4] = {
        let method = b"approveAndCall(address,uint256,bytes)";
        KeccakHasher::hash(method)[0..4].try_into().expect("nope")
    };
    static ref ERC20_ALLOWANCE_METHOD: [u8; 4] = {
        let method = b"allowance(address,address)";
        KeccakHasher::hash(method)[0..4].try_into().expect("nope")
    };
}

pub fn erc20_transfer_data(recipient: &str, amount: BigUint) -> String {
    let rec = recipient.trim_start_matches("0x");
    let rec_padded = format!("{:0>64}", rec);

    let amnt_bytes = amount.to_bytes_be();
    let amnt_hex = hex::encode(amnt_bytes);
    let amnt_hex_padded = format!("{:0>64}", amnt_hex);

    format!(
        "0x{}{}{}",
        hex::encode(*ERC20_TRANSFER_METHOD),
        rec_padded,
        amnt_hex_padded
    )
}

pub fn erc20_balanceof_data(account: &str) -> String {
    let acc = account.trim_start_matches("0x");
    let acc_padded = format!("{:0>64}", acc);

    format!("0x{}{}", hex::encode(*ERC20_BALANCEOF_METHOD), acc_padded)
}

pub fn erc20_decimals_data() -> String {
    format!("0x{}", hex::encode(*ERC20_DECIMALS_METHOD))
}

fn to_eth_hex(val: BigUint) -> String {
    let bytes = val.to_bytes_be();
    let h = hex::encode(bytes);
    format!("0x{}", h.trim_start_matches('0'))
}

/// Generate a 256-bit ETH private key.
pub fn generate_privkey() -> String {
    let mut rng = rand::thread_rng();
    let token = rng.gen_bigint(256);
    let token_bytes = token.to_bytes_le().1;
    let key = KeccakHasher::hash(&token_bytes);
    hex::encode(key)
}

#[allow(non_snake_case)]
#[derive(Serialize, Deserialize, Debug, Clone)]
pub struct EthTx {
    pub from: String,

    pub to: String,

    #[serde(skip_serializing_if = "Option::is_none")]
    pub gas: Option<String>,

    #[serde(skip_serializing_if = "Option::is_none")]
    pub gasPrice: Option<String>,

    #[serde(skip_serializing_if = "Option::is_none")]
    pub value: Option<String>,

    #[serde(skip_serializing_if = "Option::is_none")]
    pub data: Option<String>,

    #[serde(skip_serializing_if = "Option::is_none")]
    pub nonce: Option<String>,
}

impl EthTx {
    pub fn new(
        from: &str,
        to: &str,
        gas: Option<BigUint>,
        gas_price: Option<BigUint>,
        value: Option<BigUint>,
        data: Option<String>,
        nonce: Option<String>,
    ) -> Self {
        let gas_hex = gas.map(to_eth_hex);
        let gasprice_hex = gas_price.map(to_eth_hex);
        let value_hex = value.map(to_eth_hex);

        EthTx {
            from: from.to_string(),
            to: to.to_string(),
            gas: gas_hex,
            gasPrice: gasprice_hex,
            value: value_hex,
            data,
            nonce,
        }
    }
}

// JSON-RPC interface to Geth.
// https://eth.wiki/json-rpc/API
// https://geth.ethereum.org/docs/rpc/
//
// geth can be started with: $ geth --ropsten --syncmode light
// It should then show an Unix socket endpoint like so:
// INFO [10-25|19:47:32.845] IPC endpoint opened: url=/home/x/.ethereum/ropsten/geth.ipc
//
pub struct EthClient {
    // main_keypair (private, public)
    main_keypair: Keypair,
    passphrase: String,
    socket_path: String,
    subscriptions: Arc<Mutex<Vec<String>>>,
    notify_channel: (
        async_channel::Sender<TokenNotification>,
        async_channel::Receiver<TokenNotification>,
    ),
}

impl EthClient {
    pub fn new(socket_path: String, passphrase: String) -> Self {
        let notify_channel = async_channel::unbounded();
        let subscriptions = Arc::new(Mutex::new(Vec::new()));
        Self {
            // this must set by the cashier
            main_keypair: Keypair {
                private_key: String::new(),
                public_key: String::new(),
            },
            passphrase,
            socket_path,
            subscriptions,
            notify_channel,
        }
    }

<<<<<<< HEAD
    pub fn set_main_keypair(&mut self, keypair: &Keypair) {
        self.main_keypair = keypair.clone();
    }

    async fn send_erc20_to_main_wallet(&self, acc: &str, amount: BigUint, mint: &str) -> Result<()> {
        debug!(target: "ETH BRIDGE", "Send erc20 token to main wallet");

        let tx = EthTx::new(
            acc,
            mint,
            None,
            None,
            None,
            Some(erc20_transfer_data(self.main_keypair.public_key.as_str(), amount)),
            None,
        );

        self.send_transaction(&tx, &self.passphrase).await?;

        Ok(())
    }

=======
>>>>>>> b1b746c0
    async fn send_eth_to_main_wallet(&self, acc: &str, amount: BigUint) -> Result<()> {
        debug!(target: "ETH BRIDGE", "Send eth to main wallet");

        let tx = EthTx::new(
            acc,
            &self.main_keypair.public_key,
            None,
            None,
            Some(amount),
            None,
            None,
        );

        self.send_transaction(&tx, &self.passphrase).await?;

        Ok(())
    }

    async fn handle_subscribe_request(
        self: Arc<Self>,
        addr: String,
<<<<<<< HEAD
        drk_pub_key: jubjub::SubgroupPoint,
        mint: Option<String>,
=======
        drk_pub_key: DrkPublicKey,
>>>>>>> b1b746c0
    ) -> Result<()> {

        let token_pubkey = if mint.is_some() {
            mint.clone().unwrap()
        } else {
            addr.clone()
        };

        if mint.is_some() {
            debug!(target: "ETH BRIDGE", "Got subscribe request for ERC20 token");
            debug!(target: "ETH BRIDGE", "Main wallet: {}", addr);
            debug!(target: "ETH BRIDGE", "Associated token address: {}", token_pubkey);
        } else {
            debug!(target: "ETH BRIDGE", "Got subscribe request for native ETH");
            debug!(target: "ETH BRIDGE", "Main wallet: {}", addr);
        }


        if self.subscriptions.lock().await.contains(&addr) {
            return Ok(());
        }

        let decimals = if mint.is_some() {
            let hexdecimals = self.get_erc20_decimals(&addr, &token_pubkey).await?;
            let hexdecimals = hexdecimals.as_str().unwrap().trim_start_matches("0x");
            18
        } else {
            18
        };

        let prev_balance = self.get_current_balance(&addr, mint.clone()).await?;

        let mut current_balance;

        let iter_interval = 1;
        let mut sub_iter = 0;

        loop {
            if sub_iter > 60 * 10 {
                // 10 minutes
                self.unsubscribe(&addr).await;
                return Err(crate::Error::ClientFailed("Deposit for expired".into()));
            }

            sub_iter += iter_interval;
            async_std::task::sleep(Duration::from_secs(iter_interval)).await;

            current_balance = self.get_current_balance(&addr, mint.clone()).await?;

            if current_balance != prev_balance {
                break;
            }
        }

        let send_notification = self.notify_channel.0.clone();

        self.unsubscribe(&addr).await;

        if current_balance < prev_balance {
            return Err(crate::Error::ClientFailed(
                    "New balance is less than previous balance".into(),
            ));
        }

        let received_balance = current_balance - prev_balance;

        let received_balance_ui = received_balance.clone() / u64::pow(10, decimals as u32);



        if mint.is_some() {
            send_notification
                .send(TokenNotification {
                    network: NetworkName::Ethereum,
                    token_id: generate_id(token_pubkey.as_str(), &NetworkName::Ethereum)?,
                    drk_pub_key,
                    // TODO FIX
                    received_balance: received_balance.to_u64_digits()[0],
                    decimals: decimals as u16,
                })
            .await
                .map_err(Error::from)?;

            self.send_erc20_to_main_wallet(&addr, received_balance, &token_pubkey)
                .await?;

            debug!(target: "ETH BRIDGE", "Received {} erc20 token: {}", received_balance_ui, token_pubkey);

        } else {
            send_notification
                .send(TokenNotification {
                    network: NetworkName::Ethereum,
                    token_id: generate_id(ETH_NATIVE_TOKEN_ID, &NetworkName::Ethereum)?,
                    drk_pub_key,
                    // TODO FIX
                    received_balance: received_balance.to_u64_digits()[0],
                    decimals: decimals as u16,
                })
            .await
                .map_err(Error::from)?;

<<<<<<< HEAD
            self.send_eth_to_main_wallet(&addr, received_balance)
                .await?;
=======
        self.send_eth_to_main_wallet(&addr, received_balance)
            .await?;
>>>>>>> b1b746c0

            debug!(target: "ETH BRIDGE", "Received {} eth", received_balance_ui );
        }

        Ok(())
    }

    async fn unsubscribe(&self, pubkey: &str) {
        let mut subscriptions = self.subscriptions.lock().await;
        let index = subscriptions.iter().position(|p| p == pubkey);
        if let Some(ind) = index {
            debug!(target: "ETH BRIDGE", "Removing subscription from list");
            subscriptions.remove(ind);
        }
    }

    async fn request(&self, r: jsonrpc::JsonRequest) -> EthResult<Value> {
        debug!(target: "ETH RPC", "--> {}", serde_json::to_string(&r)?);
        let reply: JsonResult = match jsonrpc::send_unix_request(&self.socket_path, json!(r))
            .await
            .map_err(EthFailed::from)
            {
                Ok(v) => v,
                Err(e) => return Err(e),
            };

        match reply {
            JsonResult::Resp(r) => {
                debug!(target: "ETH RPC", "<-- {}", serde_json::to_string(&r)?);
                Ok(r.result)
            }

            JsonResult::Err(e) => {
                debug!(target: "ETH RPC", "<-- {}", serde_json::to_string(&e)?);
                Err(EthFailed::RpcError(e.error.message.to_string()))
            }

            JsonResult::Notif(n) => {
                debug!(target: "ETH RPC", "<-- {}", serde_json::to_string(&n)?);
                Err(EthFailed::RpcError("Unexpected reply".to_string()))
            }
        }
    }

    pub async fn import_privkey(&self, key: &str, passphrase: &str) -> EthResult<Value> {
        let req = jsonrpc::request(json!("personal_importRawKey"), json!([key, passphrase]));
        Ok(self.request(req).await?)
    }

    /*
       pub async fn estimate_gas(&self, tx: &EthTx) -> Result<Value> {
       let req = jsonrpc::request(json!("eth_estimateGas"), json!([tx]));
       Ok(self.request(req).await?)
       }
       */

    pub async fn block_number(&self) -> EthResult<Value> {
        let req = jsonrpc::request(json!("eth_blockNumber"), json!([]));
        Ok(self.request(req).await?)
    }

    pub async fn get_eth_balance(&self, acc: &str, block: &str) -> EthResult<Value> {
        let req = jsonrpc::request(json!("eth_getBalance"), json!([acc, block]));
        Ok(self.request(req).await?)
    }

    pub async fn get_erc20_balance(&self, acc: &str, mint: &str) -> EthResult<Value> {
        let tx = EthTx::new(
            acc,
            mint,
            None,
            None,
            None,
            Some(erc20_balanceof_data(acc)),
            None,
        );
        let req = jsonrpc::request(json!("eth_call"), json!([tx, "latest"]));
        Ok(self.request(req).await?)
    }

    pub async fn get_erc20_decimals(&self, acc: &str, mint: &str) -> EthResult<Value> {
        let tx = EthTx::new(
            acc,
            mint,
            None,
            None,
            None,
            Some(erc20_decimals_data()),
            None,
        );
        let req = jsonrpc::request(json!("eth_call"), json!([tx, "latest"]));
        Ok(self.request(req).await?)
    }

    pub async fn get_current_balance(&self, acc: &str, mint: Option<String>) -> EthResult<BigUint> {


        let hexbalance = if mint.is_some() {
            // ERC20 balance
            self.get_erc20_balance(acc, mint.unwrap().as_str()).await?
        } else {
            // Latest known block, used to calculate present balance.
            let block = self.block_number().await?;
            let block = block.as_str().unwrap();

            // Native ETH balance
            self.get_eth_balance(acc, block).await?
        };


        let hexbalance = hexbalance.as_str().unwrap().trim_start_matches("0x");
        let balance = BigUint::parse_bytes(hexbalance.as_bytes(), 16).unwrap();

        Ok(balance)
    }

    pub async fn send_transaction(&self, tx: &EthTx, passphrase: &str) -> EthResult<Value> {
        let req = jsonrpc::request(json!("personal_sendTransaction"), json!([tx, passphrase]));
        Ok(self.request(req).await?)
    }
}

#[async_trait]
impl NetworkClient for EthClient {
    async fn subscribe(
        self: Arc<Self>,
<<<<<<< HEAD
        drk_pub_key: jubjub::SubgroupPoint,
        mint_address: Option<String>,
=======
        drk_pub_key: DrkPublicKey,
        _mint_address: Option<String>,
>>>>>>> b1b746c0
        executor: Arc<Executor<'_>>,
    ) -> Result<TokenSubscribtion> {
        let private_key = generate_privkey();

        let addr = self.import_privkey(&private_key, &self.passphrase).await?;

        let address: String = if addr.as_str().is_some() {
            addr.as_str().unwrap().to_string()
        } else {
            return Err(Error::from(EthFailed::ImportPrivateError));
        };

        let addr_cloned = address.clone();
        executor
            .spawn(async move {
                let result = self
                    .handle_subscribe_request(addr_cloned, drk_pub_key, mint_address)
                    .await;
                if let Err(e) = result {
                    error!(target: "ETH BRIDGE SUBSCRIPTION","{}", e.to_string());
                }
            })
        .detach();

        let private_key: Vec<u8> = serialize(&private_key);

        Ok(TokenSubscribtion {
            private_key,
            public_key: address,
        })
    }

    async fn subscribe_with_keypair(
        self: Arc<Self>,
        _private_key: Vec<u8>,
        public_key: Vec<u8>,
<<<<<<< HEAD
        drk_pub_key: jubjub::SubgroupPoint,
        mint_address: Option<String>,
=======
        drk_pub_key: DrkPublicKey,
        _mint_address: Option<String>,
>>>>>>> b1b746c0
        executor: Arc<Executor<'_>>,
    ) -> Result<String> {
        let public_key: String = deserialize(&public_key)?;

        let address = public_key.clone();
        executor
            .spawn(async move {
                let result = self.handle_subscribe_request(address, drk_pub_key, mint_address).await;
                if let Err(e) = result {
                    error!(target: "ETH BRIDGE SUBSCRIPTION","{}", e.to_string());
                }
            })
        .detach();

        Ok(public_key)
    }

    async fn get_notifier(self: Arc<Self>) -> Result<async_channel::Receiver<TokenNotification>> {
        Ok(self.notify_channel.1.clone())
    }

    async fn send(
        self: Arc<Self>,
        address: Vec<u8>,
        mint: Option<String>,
        amount: u64,
    ) -> Result<()> {
        // Recipient address
        let dest: String = deserialize(&address)?;

        // FIXME
        let decimals = 18;

        // reverse truncate
        let amount = truncate(amount, decimals as u16, 8)?;


        let tx = if mint.is_some() {
            EthTx::new(
                &self.main_keypair.public_key,
                &mint.unwrap(),
                None,
                None,
                None,
                Some(erc20_transfer_data(&dest, BigUint::from(amount))),
                None,
            )
        } else {
            EthTx::new(
                &self.main_keypair.public_key,
                &dest,
                None,
                None,
                Some(BigUint::from(amount)),
                None,
                None,
            )
        };

        self.send_transaction(&tx, &self.passphrase).await?;

        Ok(())
    }
}

impl Encodable for Keypair {
    fn encode<S: std::io::Write>(&self, mut s: S) -> Result<usize> {
        let mut len = 0;
        len += self.private_key.encode(&mut s)?;
        len += self.public_key.encode(&mut s)?;
        Ok(len)
    }
}

impl Decodable for Keypair {
    fn decode<D: std::io::Read>(mut d: D) -> Result<Self> {
        Ok(Self {
            private_key: Decodable::decode(&mut d)?,
            public_key: Decodable::decode(&mut d)?,
        })
    }
}

#[derive(Debug, Clone, thiserror::Error)]
pub enum EthFailed {
    #[error("There is no enough value {0}")]
    NotEnoughValue(u64),
    #[error("Main Account Has no enough value")]
    MainAccountNotEnoughValue,
    #[error("Bad Eth Address: {0}")]
    BadEthAddress(String),
    #[error("Decode and decode keys error: {0}")]
    DecodeAndEncodeError(String),
    #[error("Rpc Error: {0}")]
    RpcError(String),
    #[error("Eth client error: {0}")]
    EthClientError(String),
    #[error("Given mint is not valid: {0}")]
    MintIsNotValid(String),
    #[error("JsonError: {0}")]
    JsonError(String),
    #[error("Parse Error: {0}")]
    ParseError(String),
    #[error("Unable to derive address from private key")]
    ImportPrivateError,
}

impl From<crate::error::Error> for EthFailed {
    fn from(err: crate::error::Error) -> EthFailed {
        EthFailed::EthClientError(err.to_string())
    }
}
impl From<serde_json::Error> for EthFailed {
    fn from(err: serde_json::Error) -> EthFailed {
        EthFailed::JsonError(err.to_string())
    }
}

pub type EthResult<T> = std::result::Result<T, EthFailed>;

#[allow(unused_imports)]
mod tests {
    use super::*;
    use num_bigint::ToBigUint;
    use std::str::FromStr;

    #[test]
    fn test_erc20_transfer_data() {
        let recipient = "0x5b7b3b499fb69c40c365343cb0dc842fe8c23887";
        let amnt = BigUint::from_str("34765403556934000640").unwrap();

        assert_eq!(erc20_transfer_data(recipient, amnt), "0xa9059cbb0000000000000000000000005b7b3b499fb69c40c365343cb0dc842fe8c23887000000000000000000000000000000000000000000000001e27786570c272000");
    }
}<|MERGE_RESOLUTION|>--- conflicted
+++ resolved
@@ -16,23 +16,13 @@
 use crate::{
     rpc::jsonrpc,
     rpc::jsonrpc::JsonResult,
-<<<<<<< HEAD
-    serial::{deserialize, serialize, Decodable, Encodable},
-=======
     serial::{deserialize, serialize},
     types::*,
->>>>>>> b1b746c0
     util::{generate_id, parse::truncate, NetworkName},
     Error, Result,
 };
 
 pub const ETH_NATIVE_TOKEN_ID: &str = "0x0000000000000000000000000000000000000000";
-
-#[derive(Clone, Debug)]
-pub struct Keypair {
-    pub private_key: String,
-    pub public_key: String,
-}
 
 // An ERC-20 token transfer transaction's data is as follows:
 //
@@ -109,10 +99,6 @@
     let acc_padded = format!("{:0>64}", acc);
 
     format!("0x{}{}", hex::encode(*ERC20_BALANCEOF_METHOD), acc_padded)
-}
-
-pub fn erc20_decimals_data() -> String {
-    format!("0x{}", hex::encode(*ERC20_DECIMALS_METHOD))
 }
 
 fn to_eth_hex(val: BigUint) -> String {
@@ -189,7 +175,7 @@
 //
 pub struct EthClient {
     // main_keypair (private, public)
-    main_keypair: Keypair,
+    main_keypair: (String, String),
     passphrase: String,
     socket_path: String,
     subscriptions: Arc<Mutex<Vec<String>>>,
@@ -200,53 +186,29 @@
 }
 
 impl EthClient {
-    pub fn new(socket_path: String, passphrase: String) -> Self {
+    pub fn new(
+        socket_path: String,
+        passphrase: String,
+        main_keypair: (String, String),
+    ) -> Arc<Self> {
         let notify_channel = async_channel::unbounded();
         let subscriptions = Arc::new(Mutex::new(Vec::new()));
-        Self {
-            // this must set by the cashier
-            main_keypair: Keypair {
-                private_key: String::new(),
-                public_key: String::new(),
-            },
+        Arc::new(Self {
+            main_keypair,
             passphrase,
             socket_path,
             subscriptions,
             notify_channel,
-        }
-    }
-
-<<<<<<< HEAD
-    pub fn set_main_keypair(&mut self, keypair: &Keypair) {
-        self.main_keypair = keypair.clone();
-    }
-
-    async fn send_erc20_to_main_wallet(&self, acc: &str, amount: BigUint, mint: &str) -> Result<()> {
-        debug!(target: "ETH BRIDGE", "Send erc20 token to main wallet");
+        })
+        }
+    }
+
+    async fn send_eth_to_main_wallet(&self, acc: &str, amount: BigUint) -> Result<()> {
+        debug!(target: "ETH BRIDGE", "Send eth to main wallet");
 
         let tx = EthTx::new(
             acc,
-            mint,
-            None,
-            None,
-            None,
-            Some(erc20_transfer_data(self.main_keypair.public_key.as_str(), amount)),
-            None,
-        );
-
-        self.send_transaction(&tx, &self.passphrase).await?;
-
-        Ok(())
-    }
-
-=======
->>>>>>> b1b746c0
-    async fn send_eth_to_main_wallet(&self, acc: &str, amount: BigUint) -> Result<()> {
-        debug!(target: "ETH BRIDGE", "Send eth to main wallet");
-
-        let tx = EthTx::new(
-            acc,
-            &self.main_keypair.public_key,
+            &self.main_keypair.1,
             None,
             None,
             Some(amount),
@@ -262,43 +224,16 @@
     async fn handle_subscribe_request(
         self: Arc<Self>,
         addr: String,
-<<<<<<< HEAD
-        drk_pub_key: jubjub::SubgroupPoint,
-        mint: Option<String>,
-=======
         drk_pub_key: DrkPublicKey,
->>>>>>> b1b746c0
     ) -> Result<()> {
-
-        let token_pubkey = if mint.is_some() {
-            mint.clone().unwrap()
-        } else {
-            addr.clone()
-        };
-
-        if mint.is_some() {
-            debug!(target: "ETH BRIDGE", "Got subscribe request for ERC20 token");
-            debug!(target: "ETH BRIDGE", "Main wallet: {}", addr);
-            debug!(target: "ETH BRIDGE", "Associated token address: {}", token_pubkey);
-        } else {
-            debug!(target: "ETH BRIDGE", "Got subscribe request for native ETH");
-            debug!(target: "ETH BRIDGE", "Main wallet: {}", addr);
-        }
-
 
         if self.subscriptions.lock().await.contains(&addr) {
             return Ok(());
         }
 
-        let decimals = if mint.is_some() {
-            let hexdecimals = self.get_erc20_decimals(&addr, &token_pubkey).await?;
-            let hexdecimals = hexdecimals.as_str().unwrap().trim_start_matches("0x");
-            18
-        } else {
-            18
-        };
-
-        let prev_balance = self.get_current_balance(&addr, mint.clone()).await?;
+        let decimals = 18;
+
+        let prev_balance = self.get_current_balance(&addr, None).await?;
 
         let mut current_balance;
 
@@ -315,7 +250,7 @@
             sub_iter += iter_interval;
             async_std::task::sleep(Duration::from_secs(iter_interval)).await;
 
-            current_balance = self.get_current_balance(&addr, mint.clone()).await?;
+            current_balance = self.get_current_balance(&addr, None).await?;
 
             if current_balance != prev_balance {
                 break;
@@ -328,7 +263,7 @@
 
         if current_balance < prev_balance {
             return Err(crate::Error::ClientFailed(
-                    "New balance is less than previous balance".into(),
+                "New balance is less than previous balance".into(),
             ));
         }
 
@@ -336,54 +271,28 @@
 
         let received_balance_ui = received_balance.clone() / u64::pow(10, decimals as u32);
 
-
-
-        if mint.is_some() {
-            send_notification
-                .send(TokenNotification {
-                    network: NetworkName::Ethereum,
-                    token_id: generate_id(token_pubkey.as_str(), &NetworkName::Ethereum)?,
-                    drk_pub_key,
-                    // TODO FIX
-                    received_balance: received_balance.to_u64_digits()[0],
-                    decimals: decimals as u16,
-                })
+        send_notification
+            .send(TokenNotification {
+                network: NetworkName::Ethereum,
+                token_id: generate_id(ETH_NATIVE_TOKEN_ID, &NetworkName::Ethereum)?,
+                drk_pub_key,
+                // TODO FIX
+                received_balance: received_balance.to_u64_digits()[0],
+                decimals: decimals as u16,
+            })
             .await
-                .map_err(Error::from)?;
-
-            self.send_erc20_to_main_wallet(&addr, received_balance, &token_pubkey)
-                .await?;
-
-            debug!(target: "ETH BRIDGE", "Received {} erc20 token: {}", received_balance_ui, token_pubkey);
-
-        } else {
-            send_notification
-                .send(TokenNotification {
-                    network: NetworkName::Ethereum,
-                    token_id: generate_id(ETH_NATIVE_TOKEN_ID, &NetworkName::Ethereum)?,
-                    drk_pub_key,
-                    // TODO FIX
-                    received_balance: received_balance.to_u64_digits()[0],
-                    decimals: decimals as u16,
-                })
-            .await
-                .map_err(Error::from)?;
-
-<<<<<<< HEAD
-            self.send_eth_to_main_wallet(&addr, received_balance)
-                .await?;
-=======
+            .map_err(Error::from)?;
+
         self.send_eth_to_main_wallet(&addr, received_balance)
             .await?;
->>>>>>> b1b746c0
-
-            debug!(target: "ETH BRIDGE", "Received {} eth", received_balance_ui );
+
+        debug!(target: "ETH BRIDGE", "Received {} eth", received_balance_ui );
         }
 
         Ok(())
     }
 
-    async fn unsubscribe(&self, pubkey: &str) {
+    async fn unsubscribe(&self, pubkey: &String) {
         let mut subscriptions = self.subscriptions.lock().await;
         let index = subscriptions.iter().position(|p| p == pubkey);
         if let Some(ind) = index {
@@ -397,10 +306,10 @@
         let reply: JsonResult = match jsonrpc::send_unix_request(&self.socket_path, json!(r))
             .await
             .map_err(EthFailed::from)
-            {
-                Ok(v) => v,
-                Err(e) => return Err(e),
-            };
+        {
+            Ok(v) => v,
+            Err(e) => return Err(e),
+        };
 
         match reply {
             JsonResult::Resp(r) => {
@@ -426,11 +335,11 @@
     }
 
     /*
-       pub async fn estimate_gas(&self, tx: &EthTx) -> Result<Value> {
-       let req = jsonrpc::request(json!("eth_estimateGas"), json!([tx]));
-       Ok(self.request(req).await?)
-       }
-       */
+    pub async fn estimate_gas(&self, tx: &EthTx) -> Result<Value> {
+    let req = jsonrpc::request(json!("eth_estimateGas"), json!([tx]));
+    Ok(self.request(req).await?)
+    }
+    */
 
     pub async fn block_number(&self) -> EthResult<Value> {
         let req = jsonrpc::request(json!("eth_blockNumber"), json!([]));
@@ -456,40 +365,18 @@
         Ok(self.request(req).await?)
     }
 
-    pub async fn get_erc20_decimals(&self, acc: &str, mint: &str) -> EthResult<Value> {
-        let tx = EthTx::new(
-            acc,
-            mint,
-            None,
-            None,
-            None,
-            Some(erc20_decimals_data()),
-            None,
-        );
-        let req = jsonrpc::request(json!("eth_call"), json!([tx, "latest"]));
-        Ok(self.request(req).await?)
-    }
-
-    pub async fn get_current_balance(&self, acc: &str, mint: Option<String>) -> EthResult<BigUint> {
-
-
-        let hexbalance = if mint.is_some() {
-            // ERC20 balance
-            self.get_erc20_balance(acc, mint.unwrap().as_str()).await?
-        } else {
-            // Latest known block, used to calculate present balance.
-            let block = self.block_number().await?;
-            let block = block.as_str().unwrap();
-
-            // Native ETH balance
-            self.get_eth_balance(acc, block).await?
-        };
-
-
+    pub async fn get_current_balance(&self, acc: &str, _mint: Option<&str>) -> EthResult<BigUint> {
+        // Latest known block, used to calculate present balance.
+        let block = self.block_number().await?;
+        let block = block.as_str().unwrap();
+
+        // Native ETH balance
+        let hexbalance = self.get_eth_balance(&acc, block).await?;
         let hexbalance = hexbalance.as_str().unwrap().trim_start_matches("0x");
         let balance = BigUint::parse_bytes(hexbalance.as_bytes(), 16).unwrap();
 
         Ok(balance)
+
     }
 
     pub async fn send_transaction(&self, tx: &EthTx, passphrase: &str) -> EthResult<Value> {
@@ -502,13 +389,8 @@
 impl NetworkClient for EthClient {
     async fn subscribe(
         self: Arc<Self>,
-<<<<<<< HEAD
-        drk_pub_key: jubjub::SubgroupPoint,
-        mint_address: Option<String>,
-=======
         drk_pub_key: DrkPublicKey,
         _mint_address: Option<String>,
->>>>>>> b1b746c0
         executor: Arc<Executor<'_>>,
     ) -> Result<TokenSubscribtion> {
         let private_key = generate_privkey();
@@ -525,13 +407,13 @@
         executor
             .spawn(async move {
                 let result = self
-                    .handle_subscribe_request(addr_cloned, drk_pub_key, mint_address)
+                    .handle_subscribe_request(addr_cloned, drk_pub_key)
                     .await;
                 if let Err(e) = result {
                     error!(target: "ETH BRIDGE SUBSCRIPTION","{}", e.to_string());
                 }
             })
-        .detach();
+            .detach();
 
         let private_key: Vec<u8> = serialize(&private_key);
 
@@ -545,13 +427,8 @@
         self: Arc<Self>,
         _private_key: Vec<u8>,
         public_key: Vec<u8>,
-<<<<<<< HEAD
-        drk_pub_key: jubjub::SubgroupPoint,
-        mint_address: Option<String>,
-=======
         drk_pub_key: DrkPublicKey,
         _mint_address: Option<String>,
->>>>>>> b1b746c0
         executor: Arc<Executor<'_>>,
     ) -> Result<String> {
         let public_key: String = deserialize(&public_key)?;
@@ -559,12 +436,12 @@
         let address = public_key.clone();
         executor
             .spawn(async move {
-                let result = self.handle_subscribe_request(address, drk_pub_key, mint_address).await;
+                let result = self.handle_subscribe_request(address, drk_pub_key).await;
                 if let Err(e) = result {
                     error!(target: "ETH BRIDGE SUBSCRIPTION","{}", e.to_string());
                 }
             })
-        .detach();
+            .detach();
 
         Ok(public_key)
     }
@@ -576,40 +453,26 @@
     async fn send(
         self: Arc<Self>,
         address: Vec<u8>,
-        mint: Option<String>,
+        _mint: Option<String>,
         amount: u64,
     ) -> Result<()> {
         // Recipient address
         let dest: String = deserialize(&address)?;
 
-        // FIXME
         let decimals = 18;
 
         // reverse truncate
         let amount = truncate(amount, decimals as u16, 8)?;
 
-
-        let tx = if mint.is_some() {
-            EthTx::new(
-                &self.main_keypair.public_key,
-                &mint.unwrap(),
-                None,
-                None,
-                None,
-                Some(erc20_transfer_data(&dest, BigUint::from(amount))),
-                None,
-            )
-        } else {
-            EthTx::new(
-                &self.main_keypair.public_key,
-                &dest,
-                None,
-                None,
-                Some(BigUint::from(amount)),
-                None,
-                None,
-            )
-        };
+        let tx = EthTx::new(
+            &self.main_keypair.1,
+            &dest,
+            None,
+            None,
+            Some(BigUint::from(amount)),
+            None,
+            None,
+        );
 
         self.send_transaction(&tx, &self.passphrase).await?;
 
@@ -617,46 +480,57 @@
     }
 }
 
-impl Encodable for Keypair {
-    fn encode<S: std::io::Write>(&self, mut s: S) -> Result<usize> {
-        let mut len = 0;
-        len += self.private_key.encode(&mut s)?;
-        len += self.public_key.encode(&mut s)?;
-        Ok(len)
-    }
-}
-
-impl Decodable for Keypair {
-    fn decode<D: std::io::Read>(mut d: D) -> Result<Self> {
-        Ok(Self {
-            private_key: Decodable::decode(&mut d)?,
-            public_key: Decodable::decode(&mut d)?,
-        })
-    }
-}
-
-#[derive(Debug, Clone, thiserror::Error)]
+#[derive(Debug)]
 pub enum EthFailed {
-    #[error("There is no enough value {0}")]
     NotEnoughValue(u64),
-    #[error("Main Account Has no enough value")]
     MainAccountNotEnoughValue,
-    #[error("Bad Eth Address: {0}")]
     BadEthAddress(String),
-    #[error("Decode and decode keys error: {0}")]
     DecodeAndEncodeError(String),
-    #[error("Rpc Error: {0}")]
     RpcError(String),
-    #[error("Eth client error: {0}")]
     EthClientError(String),
-    #[error("Given mint is not valid: {0}")]
     MintIsNotValid(String),
-    #[error("JsonError: {0}")]
     JsonError(String),
-    #[error("Parse Error: {0}")]
     ParseError(String),
-    #[error("Unable to derive address from private key")]
     ImportPrivateError,
+}
+
+impl std::error::Error for EthFailed {}
+
+impl std::fmt::Display for EthFailed {
+    fn fmt(&self, f: &mut std::fmt::Formatter) -> std::fmt::Result {
+        match self {
+            EthFailed::NotEnoughValue(i) => {
+                write!(f, "There is no enough value {}", i)
+            }
+            EthFailed::MainAccountNotEnoughValue => {
+                write!(f, "Main Account Has no enough value")
+            }
+            EthFailed::BadEthAddress(ref err) => {
+                write!(f, "Bad Eth Address: {}", err)
+            }
+            EthFailed::DecodeAndEncodeError(ref err) => {
+                write!(f, "Decode and decode keys error: {}", err)
+            }
+            EthFailed::RpcError(i) => {
+                write!(f, "Rpc Error: {}", i)
+            }
+            EthFailed::ParseError(i) => {
+                write!(f, "Parse Error: {}", i)
+            }
+            EthFailed::MintIsNotValid(i) => {
+                write!(f, "Given mint is not valid: {}", i)
+            }
+            EthFailed::JsonError(i) => {
+                write!(f, "JsonError: {}", i)
+            }
+            EthFailed::ImportPrivateError => {
+                write!(f, "Unable to derive address from private key")
+            }
+            EthFailed::EthClientError(i) => {
+                write!(f, "Eth client error: {}", i)
+            }
+        }
+    }
 }
 
 impl From<crate::error::Error> for EthFailed {
