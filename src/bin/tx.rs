use bellman::groth16;
use bitvec::{order::Lsb0, view::AsBits};
use bls12_381::Bls12;
use ff::{Field, PrimeField};
<<<<<<< HEAD
use group::Curve;
use group::Group;
=======
>>>>>>> 60180c70
use rand::rngs::OsRng;
use std::path::Path;

use sapvi::crypto::{
<<<<<<< HEAD
    coin::{hash_coin, Coin},
    create_mint_proof, create_spend_proof, load_params,
=======
    coin::Coin,
    load_params,
>>>>>>> 60180c70
    merkle::{CommitmentTree, IncrementalWitness},
    note::{EncryptedNote, Note},
<<<<<<< HEAD
    nullifier::Nullifier,
    save_params, setup_mint_prover, setup_spend_prover, verify_mint_proof, verify_spend_proof,
    MintRevealedValues, SpendRevealedValues,
=======
    save_params, setup_mint_prover, setup_spend_prover,
>>>>>>> 60180c70
};
use sapvi::serial::{Decodable, Encodable};
use sapvi::state::{state_transition, ProgramState, StateUpdates};
use sapvi::tx;

struct MemoryState {
    tree: CommitmentTree<Coin>,
    merkle_roots: Vec<bls12_381::Scalar>,
    nullifiers: Vec<Nullifier>,
    own_coins: Vec<(Coin, Note, jubjub::Fr, IncrementalWitness<Coin>)>,
    mint_pvk: groth16::PreparedVerifyingKey<Bls12>,
    spend_pvk: groth16::PreparedVerifyingKey<Bls12>,
    cashier_public: jubjub::SubgroupPoint,
    secrets: Vec<jubjub::Fr>,
}

impl ProgramState for MemoryState {
    fn is_valid_cashier_public_key(&self, public: &jubjub::SubgroupPoint) -> bool {
        public == &self.cashier_public
    }
    fn is_valid_merkle(&self, merkle: &bls12_381::Scalar) -> bool {
        self.merkle_roots.iter().any(|m| *m == *merkle)
    }
    fn nullifier_exists(&self, nullifier: &[u8; 32]) -> bool {
        self.nullifiers.iter().any(|n| n.repr == *nullifier)
    }

    fn mint_pvk(&self) -> &groth16::PreparedVerifyingKey<Bls12> {
        &self.mint_pvk
    }
    fn spend_pvk(&self) -> &groth16::PreparedVerifyingKey<Bls12> {
        &self.spend_pvk
    }
}

impl MemoryState {
    async fn apply(&mut self, mut updates: StateUpdates) {
        self.nullifiers.append(&mut updates.nullifiers);

        // Update merkle tree and witnesses
        for (coin, enc_note) in updates.coins.into_iter().zip(updates.enc_notes.into_iter()) {
            let node = hash_coin(coin.repr);

            // Add the new coins to the merkle tree
            self.tree
                .append(Coin::new(node.to_repr()))
                .expect("Append to merkle tree");

            let root = self.tree.root();
            self.merkle_roots.push(root.into());
            for (_, _, _, witness) in self.own_coins.iter_mut() {
                witness
                    .append(Coin::new(node.to_repr()))
                    .expect("append to witness");
            }
            assert_eq!(self.own_coins.len(), 0);

            if let Some((note, secret)) = self.try_decrypt_note(enc_note) {
                // We need to keep track of the witness for this coin.
                // This allows us to prove inclusion of the coin in the merkle tree with ZK.
                // Just as we update the merkle tree with every new coin, so we do the same with the witness.

                // Derive the current witness from the current tree.
                // This is done right after we add our coin to the tree (but before any other coins are added)

                // Make a new witness for this coin
                let witness = IncrementalWitness::from_tree(&self.tree);
                self.own_coins.push((coin, note, secret, witness));
            }
        }
    }

    fn try_decrypt_note(&self, ciphertext: EncryptedNote) -> Option<(Note, jubjub::Fr)> {
        // Loop through all our secret keys...
        for secret in &self.secrets {
            // ... attempt to decrypt the note ...
            match ciphertext.decrypt(secret) {
                Ok(note) => {
                    // ... and return the decrypted note for this coin.
                    return Some((note, secret.clone()));
                }
                Err(_) => {}
            }
        }
        // We weren't able to decrypt the note with any of our keys.
        None
    }
}

fn main() {
    // Auto create trusted ceremony parameters if they don't exist
    if !Path::new("mint.params").exists() {
        let params = setup_mint_prover();
        save_params("mint.params", &params);
    }
    if !Path::new("spend.params").exists() {
        let params = setup_spend_prover();
        save_params("spend.params", &params);
    }

    // Load trusted setup parameters
    let (mint_params, mint_pvk) = load_params("mint.params").expect("params should load");
    let (spend_params, spend_pvk) = load_params("spend.params").expect("params should load");

    // Cashier creates a secret key
    let cashier_secret = jubjub::Fr::random(&mut OsRng);
    // This is their public key
    let cashier_public = zcash_primitives::constants::SPENDING_KEY_GENERATOR * cashier_secret;

    // Wallet 1 creates a secret key
    let secret = jubjub::Fr::random(&mut OsRng);
    // This is their public key
    let public = zcash_primitives::constants::SPENDING_KEY_GENERATOR * secret;

    let mut state = MemoryState {
        tree: CommitmentTree::empty(),
        merkle_roots: vec![],
        nullifiers: vec![],
        own_coins: vec![],
        mint_pvk,
        spend_pvk,
        cashier_public,
        secrets: vec![secret.clone()],
    };

    // Step 1: Cashier deposits to wallet1's address

    // Create the deposit for 110 BTC
    // Clear inputs are visible to everyone on the network
    let builder = tx::TransactionBuilder {
        clear_inputs: vec![tx::TransactionBuilderClearInputInfo {
            value: 110,
            signature_secret: cashier_secret,
        }],
        inputs: vec![],
        outputs: vec![tx::TransactionBuilderOutputInfo { value: 110, public }],
    };

    // We will 'compile' the tx, and then serialize it to this Vec<u8>
    let mut tx_data = vec![];
    {
        // Build the tx
        let tx = builder.build(&mint_params, &spend_params);
        // Now serialize it
        tx.encode(&mut tx_data).expect("encode tx");
    }

    // Step 1 is completed.
    // Tx data is posted to the blockchain

    // Step 2: wallet1 receive's payment from the cashier

    // Wallet1 is receiving tx, and for every new coin it finds, it adds to its merkle tree
    {
        // Here we simulate 5 fake random coins, adding them to our tree.
        let tree = &mut state.tree;
        for i in 0..5 {
            let cmu = Coin::new(bls12_381::Scalar::random(&mut OsRng).to_repr());
            tree.append(cmu);

            let root = tree.root();
            state.merkle_roots.push(root.into());
        }
    }

    // Now we receive the tx data
    {
        let tx = tx::Transaction::decode(&tx_data[..]).unwrap();

        let update = state_transition(&state, tx).expect("step 2 state transition failed");

        smol::block_on(state.apply(update));
    }

    // Wallet1 has received payment from the cashier.
    // Step 2 is complete.
    assert_eq!(state.own_coins.len(), 1);
    //let (coin, note, secret, witness) = &mut state.own_coins[0];

    let auth_path = {
        let tree = &mut state.tree;
        let coin = state.own_coins[0].0;
        let witness = &mut state.own_coins[0].3;
        // Check this is the 6th coin we added
        assert_eq!(witness.position(), 5);
        assert_eq!(tree.root(), witness.root());

        // Add some more random coins in
        for i in 0..10 {
            let cmu = Coin::new(bls12_381::Scalar::random(&mut OsRng).to_repr());
            tree.append(cmu);
            witness.append(cmu);
            assert_eq!(tree.root(), witness.root());

            let root = tree.root();
            state.merkle_roots.push(root.into());
        }

        assert_eq!(state.merkle_roots.len(), 16);

        // TODO: Some stupid glue code. Need to put this somewhere else.
        let merkle_path = witness.path().unwrap();
        let auth_path: Vec<(bls12_381::Scalar, bool)> = merkle_path
            .auth_path
            .iter()
            .map(|(node, b)| ((*node).into(), *b))
            .collect();

        let node = hash_coin(coin.repr).to_repr();

        let root = tree.root();
        drop(tree);
        drop(witness);
        assert_eq!(merkle_path.root(Coin::new(node)), root);
        let root = root.into();
        assert!(state.is_valid_merkle(&root));

        auth_path
    };

    // Step 3: wallet1 sends payment to wallet2

    // Wallet1 now wishes to send the coin to wallet2

    let secret2 = jubjub::Fr::random(&mut OsRng);
    // This is their public key
    let public2 = zcash_primitives::constants::SPENDING_KEY_GENERATOR * secret2;

    // Make a spend tx

    // Get the coin we're spending from the previous tx
    let coin = {
        let tx = tx::Transaction::decode(&tx_data[..]).unwrap();
        tx.outputs[0].revealed.coin
    };

    // Construct a new tx spending the coin
    // We need the decrypted note and our private key
    let builder = tx::TransactionBuilder {
        clear_inputs: vec![],
        inputs: vec![tx::TransactionBuilderInputInfo {
            merkle_path: auth_path,
            secret: secret.clone(),
            note: state.own_coins[0].1.clone(),
        }],
        // We can add more outputs to this list.
        // The only constraint is that sum(value in) == sum(value out)
        outputs: vec![tx::TransactionBuilderOutputInfo {
            value: 110,
            public: public2,
        }],
    };
    // Build the tx
    let mut tx_data = vec![];
    {
        let tx = builder.build(&mint_params, &spend_params);
        tx.encode(&mut tx_data).expect("encode tx");
    }
    // Verify it's valid
    {
        let tx = tx::Transaction::decode(&tx_data[..]).unwrap();
        println!("tx {:?}", tx.inputs[0].revealed.merkle_root);
        assert!(state.is_valid_merkle(&tx.inputs[0].revealed.merkle_root));
        let update = state_transition(&state, tx).expect("step 3 state transition failed");
    }
}<|MERGE_RESOLUTION|>--- conflicted
+++ resolved
@@ -2,31 +2,19 @@
 use bitvec::{order::Lsb0, view::AsBits};
 use bls12_381::Bls12;
 use ff::{Field, PrimeField};
-<<<<<<< HEAD
 use group::Curve;
 use group::Group;
-=======
->>>>>>> 60180c70
 use rand::rngs::OsRng;
 use std::path::Path;
 
 use sapvi::crypto::{
-<<<<<<< HEAD
     coin::{hash_coin, Coin},
     create_mint_proof, create_spend_proof, load_params,
-=======
-    coin::Coin,
-    load_params,
->>>>>>> 60180c70
     merkle::{CommitmentTree, IncrementalWitness},
     note::{EncryptedNote, Note},
-<<<<<<< HEAD
     nullifier::Nullifier,
     save_params, setup_mint_prover, setup_spend_prover, verify_mint_proof, verify_spend_proof,
     MintRevealedValues, SpendRevealedValues,
-=======
-    save_params, setup_mint_prover, setup_spend_prover,
->>>>>>> 60180c70
 };
 use sapvi::serial::{Decodable, Encodable};
 use sapvi::state::{state_transition, ProgramState, StateUpdates};
@@ -288,7 +276,6 @@
     // Verify it's valid
     {
         let tx = tx::Transaction::decode(&tx_data[..]).unwrap();
-        println!("tx {:?}", tx.inputs[0].revealed.merkle_root);
         assert!(state.is_valid_merkle(&tx.inputs[0].revealed.merkle_root));
         let update = state_transition(&state, tx).expect("step 3 state transition failed");
     }
